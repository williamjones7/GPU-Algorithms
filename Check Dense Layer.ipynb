{
 "cells": [
  {
   "cell_type": "markdown",
   "id": "64a72a18",
   "metadata": {},
   "source": [
    "# Tests for Dense Layer\n",
    "\n",
    "To make sure that the output from the GPU is correct, you should test them against what you get with the original CPU implementation. The following code is what you get from the original implementation on the CPU.\n",
    "\n",
    "You should do the same for any other layer you implement."
   ]
  },
  {
   "cell_type": "code",
   "execution_count": 1,
   "id": "e49f726d",
   "metadata": {},
   "outputs": [
    {
     "ename": "IndentationError",
     "evalue": "expected an indented block after function definition on line 128 (functions.py, line 129)",
     "output_type": "error",
     "traceback": [
      "Traceback \u001b[1;36m(most recent call last)\u001b[0m:\n",
      "\u001b[0m  File \u001b[0;32m~\\AppData\\Local\\Packages\\PythonSoftwareFoundation.Python.3.10_qbz5n2kfra8p0\\LocalCache\\local-packages\\Python310\\site-packages\\IPython\\core\\interactiveshell.py:3378\u001b[0m in \u001b[0;35mrun_code\u001b[0m\n    exec(code_obj, self.user_global_ns, self.user_ns)\u001b[0m\n",
      "\u001b[0m  Cell \u001b[0;32mIn [1], line 3\u001b[0m\n    import PyNetwork\u001b[0m\n",
      "\u001b[1;36m  File \u001b[1;32mc:\\Users\\Will\\Documents\\Uni\\RSCAM\\RSCAM-Group-Project-\\PyNetwork\\__init__.py:2\u001b[1;36m\n\u001b[1;33m    from PyNetwork.functions import get_activation_function\u001b[1;36m\n",
      "\u001b[1;36m  File \u001b[1;32mc:\\Users\\Will\\Documents\\Uni\\RSCAM\\RSCAM-Group-Project-\\PyNetwork\\functions.py:129\u001b[1;36m\u001b[0m\n\u001b[1;33m    \u001b[0m\n\u001b[1;37m    ^\u001b[0m\n\u001b[1;31mIndentationError\u001b[0m\u001b[1;31m:\u001b[0m expected an indented block after function definition on line 128\n"
     ]
    }
   ],
   "source": [
    "import numpy as np\n",
    "\n",
    "import PyNetwork\n",
    "import pyopencl as cl\n",
    "import pyopencl.array as cl_array"
   ]
  },
  {
   "cell_type": "code",
   "execution_count": 2,
   "id": "5fba55a3",
   "metadata": {},
   "outputs": [],
   "source": [
    "input_shape = (10,)\n",
    "output_nodes = 100\n",
    "\n",
    "platform = cl.get_platforms()\n",
    "devices = platform[0].get_devices()\n",
    "context = cl.Context(devices)\n",
    "queue = cl.CommandQueue(context)\n",
    "layer = PyNetwork.layers.Dense(output_nodes, 'relu')\n",
    "layer.build(context, queue, input_shape)"
   ]
  },
  {
   "cell_type": "markdown",
   "id": "2adf5022",
   "metadata": {},
   "source": [
    "# Test Predict"
   ]
  },
  {
   "cell_type": "code",
   "execution_count": 3,
   "id": "15fba27e",
   "metadata": {},
   "outputs": [],
   "source": [
    "from PyNetwork import utils"
   ]
  },
  {
   "cell_type": "code",
   "execution_count": 4,
   "id": "0c7ce077",
   "metadata": {},
   "outputs": [],
   "source": [
    "n_datapoints = 20\n",
    "z_in = np.random.rand(n_datapoints, *input_shape).astype(np.float32) - 0.5\n",
    "\n",
    "a_true, z_out_true = layer.predict(z_in, output_only=False)"
   ]
  },
  {
   "cell_type": "markdown",
   "id": "da68b92b",
   "metadata": {},
   "source": [
    "# Test Backprop"
   ]
  },
  {
   "cell_type": "code",
   "execution_count": 5,
   "id": "a54700ec",
   "metadata": {},
   "outputs": [],
   "source": [
    "g_prime = np.random.rand(n_datapoints, *input_shape).astype(np.float32)\n",
    "new_delta = np.random.rand(n_datapoints, output_nodes).astype(np.float32)\n",
    "\n",
    "delta_true = layer.get_delta_backprop_(g_prime, new_delta)"
   ]
  },
  {
   "cell_type": "markdown",
   "id": "97fbc8e7",
   "metadata": {},
   "source": [
    "# Test Weight Gradients"
   ]
  },
  {
   "cell_type": "code",
   "execution_count": 6,
   "id": "cfa1b041",
   "metadata": {},
   "outputs": [],
   "source": [
    "delta = np.random.rand(n_datapoints, *input_shape).astype(np.float32)\n",
    "prev_z = np.random.rand(n_datapoints, output_nodes).astype(np.float32)"
   ]
  },
  {
   "cell_type": "code",
   "execution_count": 7,
   "id": "10fb1146",
   "metadata": {},
   "outputs": [],
   "source": [
    "delta_grad_true, w_grad_true = layer.get_weight_grad_(delta, prev_z)"
   ]
  },
  {
   "cell_type": "code",
   "execution_count": null,
   "id": "2ccb6af2",
   "metadata": {},
   "outputs": [],
   "source": []
  }
 ],
 "metadata": {
  "kernelspec": {
   "display_name": "Python 3 (ipykernel)",
   "language": "python",
   "name": "python3"
  },
  "language_info": {
   "codemirror_mode": {
    "name": "ipython",
    "version": 3
   },
   "file_extension": ".py",
   "mimetype": "text/x-python",
   "name": "python",
   "nbconvert_exporter": "python",
   "pygments_lexer": "ipython3",
<<<<<<< HEAD
   "version": "3.10.8"
=======
   "version": "3.10.10"
>>>>>>> 216c1f15
  }
 },
 "nbformat": 4,
 "nbformat_minor": 5
}<|MERGE_RESOLUTION|>--- conflicted
+++ resolved
@@ -163,11 +163,7 @@
    "name": "python",
    "nbconvert_exporter": "python",
    "pygments_lexer": "ipython3",
-<<<<<<< HEAD
-   "version": "3.10.8"
-=======
    "version": "3.10.10"
->>>>>>> 216c1f15
   }
  },
  "nbformat": 4,
